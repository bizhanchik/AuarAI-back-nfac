--- conflicted
+++ resolved
@@ -10,12 +10,7 @@
 from sqlalchemy.orm import Session
 
 from . import models, schemas, crud, auth, database
-<<<<<<< HEAD
-from .routes import classifier, weather, photo_upload
-=======
-from .routes import classifier, items, weather
->>>>>>> 42ccfd15
-
+from .routes import classifier, weather, photo_upload, items
 
 app = FastAPI()
 app.include_router(classifier.router)
